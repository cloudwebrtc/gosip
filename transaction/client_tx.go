--- conflicted
+++ resolved
@@ -213,22 +213,6 @@
 	lastResp := tx.lastResp
 	tx.mu.RUnlock()
 
-<<<<<<< HEAD
-	recipient := tx.Origin().Recipient()
-	ack := sip.NewRequest(
-		"",
-		sip.ACK,
-		recipient,
-		tx.Origin().SipVersion(),
-		[]sip.Header{},
-		"",
-		tx.Origin().Fields().WithFields(log.Fields{
-			"sent_at":            time.Now(),
-			"invite_request_id":  tx.Origin().MessageID(),
-			"invite_response_id": lastResp.MessageID(),
-		}),
-	)
-=======
 	cancelRequest := sip.NewCancelRequest("", tx.Origin(), log.Fields{
 		"sent_at": time.Now(),
 	})
@@ -238,7 +222,6 @@
 			"invite_response": lastResp.Short(),
 			"cancel_request":  cancelRequest.Short(),
 		}).Errorf("send CANCEL request failed: %s", err)
->>>>>>> 08e39c36
 
 		tx.mu.Lock()
 		tx.lastErr = err
